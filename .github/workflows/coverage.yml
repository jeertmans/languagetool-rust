name: Code Coverage

on: [push, pull_request]
jobs:
  test:
    name: Coverage
    runs-on: ubuntu-latest
    services:
      languagetool:
        image: erikvl87/languagetool:latest
        ports:
        - 8010:8010
        env:
          langtool_maxTextLength: 1500
          Java_Xmx: 2g
    env:
      LANGUAGETOOL_HOSTNAME: http://localhost
      LANGUAGETOOL_PORT: 8010
    container:
      image: xd009642/tarpaulin:develop-nightly
      options: --security-opt seccomp=unconfined
    steps:
    - name: Checkout repository
<<<<<<< HEAD
      uses: actions/checkout@v3
=======
      uses: actions/checkout@v4
>>>>>>> b1f960ae

    - name: Generate code coverage
      run: |
        cargo +nightly tarpaulin --verbose --all-features --workspace --timeout 120 --out Xml

    - name: Upload to codecov.io
      uses: codecov/codecov-action@v5
      with:
        token: ${{ secrets.CODECOV_TOKEN }}
        fail_ci_if_error: true<|MERGE_RESOLUTION|>--- conflicted
+++ resolved
@@ -21,11 +21,7 @@
       options: --security-opt seccomp=unconfined
     steps:
     - name: Checkout repository
-<<<<<<< HEAD
-      uses: actions/checkout@v3
-=======
       uses: actions/checkout@v4
->>>>>>> b1f960ae
 
     - name: Generate code coverage
       run: |
