//! Structures for `check` requests and responses.

#[cfg(feature = "clap")]
use clap::Parser;
#[cfg(feature = "lazy_static")]
use lazy_static::lazy_static;
#[cfg(feature = "regex")]
use regex::Regex;
use serde::{Deserialize, Serialize};

/// Requests

/// Check if `v` is a valid language code.
///
/// A valid language code is usually
/// - a two character string matching pattern
///   `[a-z]{2}
/// - a five character string matching pattern
///   `[a-z]{2}-[A-Z]{2}
/// - or some more complex ascii string (see below)
///
/// Language code is case insensitive.
///
/// Therefore, a valid language code must match the following:
///
/// - `[a-zA-Z]{2,3}(-[a-zA-Z]{2}(-[a-zA-Z]+)*)?`
///
/// or
///
/// - "auto"
///
/// > Note: a valid language code does not mean that it exists.
///
/// # Examples
///
/// ```
/// # use languagetool_rust::check::is_language_code;
/// assert!(is_language_code("en").is_ok());
///
/// assert!(is_language_code("en-US").is_ok());
///
/// assert!(is_language_code("en-us").is_ok());
///
/// assert!(is_language_code("ca-ES-valencia").is_ok());
///
/// assert!(is_language_code("abcd").is_err());
///
/// assert!(is_language_code("en_US").is_err());
///
/// assert!(is_language_code("fr-french").is_err());
///
/// assert!(is_language_code("some random text").is_err());
/// ```
#[cfg(all(feature = "lazy_static", feature = "regex"))]
pub fn is_language_code(v: &str) -> crate::error::Result<()> {
    lazy_static! {
        static ref RE: Regex = Regex::new("^[a-zA-Z]{2,3}(-[a-zA-Z]{2}(-[a-zA-Z]+)*)?$").unwrap();
    }

    if v == "auto" || RE.is_match(v) {
        Ok(())
    } else {
        Err(crate::error::Error::InvalidValue {
            body: format!(
                "The value should be `auto` or match regex pattern: {}",
                RE.as_str()
            ),
        })
    }
}

#[derive(Clone, Debug, Deserialize, PartialEq, Eq, Serialize)]
#[non_exhaustive]
/// A portion of text to be checked.
pub struct DataAnnotation {
    #[serde(skip_serializing_if = "Option::is_none")]
    /// If set, the markup will be interpreted as this
    pub interpret_as: Option<String>,
    /// Text that should be treated as markup
    #[serde(skip_serializing_if = "Option::is_none")]
    pub markup: Option<String>,
    /// Text that should be treated as normal text
    #[serde(skip_serializing_if = "Option::is_none")]
    pub text: Option<String>,
}

impl Default for DataAnnotation {
    fn default() -> Self {
        Self {
            interpret_as: None,
            markup: None,
            text: Some(String::new()),
        }
    }
}

impl DataAnnotation {
    #[inline]
    /// Instantiate a new `DataAnnotation` with text only
    pub fn new_text(text: String) -> Self {
        Self {
            interpret_as: None,
            markup: None,
            text: Some(text),
        }
    }

    #[inline]
    /// Instantiate a new `DataAnnotation` with markup only
    pub fn new_markup(markup: String) -> Self {
        Self {
            interpret_as: None,
            markup: Some(markup),
            text: None,
        }
    }

    #[inline]
    /// Instantiate a new `DataAnnotation` with markup and its interpretation
    pub fn new_interpreted_markup(markup: String, interpret_as: String) -> Self {
        Self {
            interpret_as: Some(interpret_as),
            markup: Some(markup),
            text: None,
        }
    }
}

#[derive(Clone, Debug, Default, Deserialize, PartialEq, Eq)]
#[non_exhaustive]
/// Alternative text to be checked.
pub struct Data {
    /// Vector of markup text, see [DataAnnotation]
    pub annotation: Vec<DataAnnotation>,
}

impl<T: Into<DataAnnotation>> FromIterator<T> for Data {
    fn from_iter<I: IntoIterator<Item = T>>(iter: I) -> Self {
        let annotation = iter.into_iter().map(std::convert::Into::into).collect();
        Data { annotation }
    }
}

impl Serialize for Data {
    fn serialize<S>(&self, serializer: S) -> Result<S::Ok, S::Error>
    where
        S: serde::Serializer,
    {
        let mut map = std::collections::HashMap::new();
        map.insert("annotation", &self.annotation);

        serializer.serialize_str(&serde_json::to_string(&map).unwrap())
    }
}

#[cfg(feature = "clap")]
impl std::str::FromStr for Data {
    type Err = clap::Error;

    fn from_str(s: &str) -> Result<Self, Self::Err> {
        serde_json::from_str(s)
            .map_err(|e| clap::Command::new("").error(clap::ErrorKind::InvalidValue, e.to_string()))
    }
}

#[derive(Clone, Deserialize, Debug, PartialEq, Eq, Serialize)]
#[serde(rename_all = "lowercase")]
#[non_exhaustive]
/// Possible levels for additional rules.
///
/// Currently, `Level::Picky` adds additional rules
/// with respect to `Level::Default`
pub enum Level {
    /// Default level
    Default,
    /// Picky level
    Picky,
}

impl Default for Level {
    fn default() -> Self {
        Level::Default
    }
}

impl Level {
    /// Return `true` if current level is the default one.
    ///
    /// # Examples
    ///
    /// ```
    /// # use languagetool_rust::check::Level;
    ///
    /// let level: Level = Default::default();
    ///
    /// assert!(level.is_default());
    /// ```
    pub fn is_default(&self) -> bool {
        *self == Level::default()
    }
}

#[cfg(feature = "clap")]
impl std::str::FromStr for Level {
    type Err = clap::Error;

    fn from_str(s: &str) -> Result<Self, Self::Err> {
        match &s.to_lowercase()[..] {
            "default" => Ok(Level::Default),
            "picky" => Ok(Level::Picky),
            _ => Err(clap::Command::new("").error(
                clap::ErrorKind::InvalidValue,
                format!("Could not convert `{}` into either `default` or `picky`", s),
            )),
        }
    }
}

#[cfg(feature = "clap")]
impl clap::ValueEnum for Level {
    fn value_variants<'a>() -> &'a [Self] {
        &[Self::Default, Self::Picky]
    }

    fn to_possible_value<'a>(&self) -> Option<clap::PossibleValue<'a>> {
        match self {
            Self::Default => Some(clap::PossibleValue::new("default")),
            Self::Picky => Some(clap::PossibleValue::new("picky")),
        }
    }
}

#[cfg_attr(feature = "clap", derive(Parser))]
#[derive(Clone, Deserialize, Debug, Default, PartialEq, Eq, Serialize)]
#[serde(rename_all = "camelCase")]
#[non_exhaustive]
/// LanguageTool POST check request.
///
/// The main feature - check a text with LanguageTool for possible style and grammar issues.
///
/// The structure below tries to follow as closely as possible the JSON API described
/// [here](https://languagetool.org/http-api/swagger-ui/#!/default/post_check).
pub struct CheckRequest {
    #[cfg(all(feature = "clap", feature = "annotate"))]
    #[clap(short = 'r', long, takes_value = false)]
    #[serde(skip_serializing)]
    /// If present, raw JSON output will be printed instead of annotated text.
    pub raw: bool,
    #[cfg(feature = "clap")]
    #[clap(short = 'm', long, takes_value = false)]
    #[serde(skip_serializing)]
    /// If present, more context (i.e., line number and line offset) will be added to response.
    pub more_context: bool,
    #[cfg_attr(feature = "clap", clap(short = 't', long, conflicts_with = "data",))]
    #[serde(skip_serializing_if = "Option::is_none")]
    /// The text to be checked. This or 'data' is required.
    pub text: Option<String>,
    #[cfg_attr(feature = "clap", clap(short = 'd', long, conflicts_with = "text"))]
    #[serde(skip_serializing_if = "Option::is_none")]
    /// The text to be checked, given as a JSON document that specifies what's text and what's markup. This or 'text' is required.
    ///
    /// Markup will be ignored when looking for errors. Example text:
    /// ```html
    /// A <b>test</b>
    /// ```
    /// JSON for the example text:
    /// ```json
    /// {"annotation":[
    ///  {"text": "A "},
    ///  {"markup": "<b>"},
    ///  {"text": "test"},
    ///  {"markup": "</b>"}
    /// ]}
    /// ```
    /// If you have markup that should be interpreted as whitespace, like <p> in HTML, you can have it interpreted like this:
    ///
    /// ```json
    /// {"markup": "<p>", "interpretAs": "\n\n"}
    /// ```
    /// The 'data' feature is not limited to HTML or XML, it can be used for any kind of markup. Entities will need to be expanded in this input.
    pub data: Option<Data>,
    #[cfg_attr(
        all(feature = "clap", feature = "lazy_static", feature = "regex"),
        clap(
            short = 'l',
            long,
            default_value = "auto",
            validator = is_language_code
        )
    )]
    #[cfg_attr(
        all(feature = "clap", not(all(feature = "lazy_static", feature = "regex"))),
        clap(short = 'l', long, default_value = "auto",)
    )]
    /// A language code like `en-US`, `de-DE`, `fr`, or `auto` to guess the language automatically (see `preferredVariants` below).
    ///
    /// For languages with variants (English, German, Portuguese) spell checking will only be activated when you specify the variant, e.g. `en-GB` instead of just `en`.
    pub language: String,
<<<<<<< HEAD
    #[cfg_attr(feature = "clap", clap(short = 'u', long, requires = "api_key"))]
=======
    #[cfg_attr(feature = "cli", clap(short = 'u', long, requires = "api-key"))]
>>>>>>> 8c4139fb
    #[serde(skip_serializing_if = "Option::is_none")]
    /// Set to get Premium API access: Your username/email as used to log in at languagetool.org.
    pub username: Option<String>,
    #[cfg_attr(feature = "clap", clap(short = 'k', long, requires = "username"))]
    #[serde(skip_serializing_if = "Option::is_none")]
    /// Set to get Premium API access: [your API key](https://languagetool.org/editor/settings/api)
    pub api_key: Option<String>,
    #[cfg_attr(feature = "clap", clap(long, multiple_values = true))]
    #[serde(skip_serializing_if = "Option::is_none")]
    /// Comma-separated list of dictionaries to include words from; uses special default dictionary if this is unset
    pub dicts: Option<Vec<String>>,
    #[cfg_attr(feature = "clap", clap(long))]
    #[serde(skip_serializing_if = "Option::is_none")]
    /// A language code of the user's native language, enabling false friends checks for some language pairs.
    pub mother_tongue: Option<String>,
    #[cfg_attr(feature = "clap", clap(long, multiple_values = true))]
    #[serde(skip_serializing_if = "Option::is_none")]
    /// Comma-separated list of preferred language variants.
    ///
    /// The language detector used with `language=auto` can detect e.g. English, but it cannot decide whether British English or American English is used. Thus this parameter can be used to specify the preferred variants like `en-GB` and `de-AT`. Only available with `language=auto`. You should set variants for at least German and English, as otherwise the spell checking will not work for those, as no spelling dictionary can be selected for just `en` or `de`.
    pub preferred_variants: Option<Vec<String>>,
    #[cfg_attr(feature = "clap", clap(long, multiple_values = true))]
    #[serde(skip_serializing_if = "Option::is_none")]
    /// IDs of rules to be enabled, comma-separated
    pub enabled_rules: Option<Vec<String>>,
    #[cfg_attr(feature = "clap", clap(long, multiple_values = true))]
    #[serde(skip_serializing_if = "Option::is_none")]
    /// IDs of rules to be disabled, comma-separated
    pub disabled_rules: Option<Vec<String>>,
    #[cfg_attr(feature = "clap", clap(long, multiple_values = true))]
    #[serde(skip_serializing_if = "Option::is_none")]
    /// IDs of categories to be enabled, comma-separated
    pub enabled_categories: Option<Vec<String>>,
    #[cfg_attr(feature = "clap", clap(long, multiple_values = true))]
    #[serde(skip_serializing_if = "Option::is_none")]
    /// IDs of categories to be disabled, comma-separated
    pub disabled_categories: Option<Vec<String>>,
    #[cfg_attr(feature = "clap", clap(long, takes_value = false))]
    #[serde(skip_serializing_if = "is_false")]
    /// If true, only the rules and categories whose IDs are specified with `enabledRules` or `enabledCategories` are enabled.
    pub enabled_only: bool,
    #[cfg_attr(feature = "clap", clap(long, default_value = "default", value_parser = clap::builder::EnumValueParser::<Level>::new()))]
    #[serde(skip_serializing_if = "Level::is_default")]
    /// If set to `picky`, additional rules will be activated, i.e. rules that you might only find useful when checking formal text.
    pub level: Level,
}

#[inline]
fn is_false(b: &bool) -> bool {
    !(*b)
}

impl CheckRequest {
    #[inline]
    /// Create a default check requests that matches default values from CLI options
    pub fn default() -> Self {
        Self {
            language: "auto".to_owned(),
            ..Default::default()
        }
    }

    /// Set the text to be checked and removed potential data field
    pub fn with_text(mut self, text: String) -> Self {
        self.text = Some(text);
        self.data = None;
        self
    }

    /// Set the data to be checked and removed potential text field
    pub fn with_data(mut self, data: Data) -> Self {
        self.data = Some(data);
        self.text = None;
        self
    }

    /// Set the data (obtained from string) to be checked and removed potential text field
    pub fn with_data_str(self, data: &str) -> serde_json::Result<Self> {
        Ok(self.with_data(serde_json::from_str(data)?))
    }

    /// Set the language of the text / data
    pub fn with_language(mut self, language: String) -> Self {
        self.language = language;
        self
    }

    /// Return a copy of the text within the request.
    ///
    /// # Panics
    ///
    /// Panics if both self.text and self.data are None.
    /// Panics if any data annotation does not contain text or markup.
    pub fn get_text(&self) -> String {
        if let Some(ref text) = self.text {
            text.clone()
        } else if let Some(ref data) = self.data {
            let mut text = String::new();
            for da in data.annotation.iter() {
                if let Some(ref t) = da.text {
                    text.push_str(t.as_str());
                } else if let Some(ref t) = da.markup {
                    text.push_str(t.as_str());
                } else {
                    panic!(
                        "request contains some invalid data annotations(s): {:?}",
                        da
                    );
                }
            }
            text
        } else {
            panic!(
                "impossible to retrieve text from request if both data and text fields are None"
            );
        }
    }
}

/// Responses

#[allow(clippy::derive_partial_eq_without_eq)]
#[derive(Clone, Debug, PartialEq, Deserialize, Serialize)]
#[non_exhaustive]
/// Detected language from check request.
pub struct DetectedLanguage {
    /// Language code, e.g., `"sk-SK"` for Slovak
    pub code: String,
    #[cfg(feature = "unstable")]
    /// Confidence level, from 0 to 1
    pub confidence: Option<f64>,
    /// Language name, e.g., `"Slovak"`
    pub name: String,
    #[cfg(feature = "unstable")]
    /// Source (file) for the language detection
    pub source: Option<String>,
}

#[derive(Clone, Debug, PartialEq, Deserialize, Serialize)]
#[serde(rename_all = "camelCase")]
#[non_exhaustive]
/// Language information in check response.
pub struct LanguageResponse {
    /// Language code, e.g., `"sk-SK"` for Slovak
    pub code: String,
    /// Detected language from provided request
    pub detected_language: DetectedLanguage,
    /// Language name, e.g., `"Slovak"`
    pub name: String,
}

#[derive(Clone, Debug, Deserialize, PartialEq, Eq, Serialize)]
#[non_exhaustive]
/// Match context in check response.
pub struct Context {
    /// Length of the match
    pub length: usize,
    /// Char index at which the match starts
    pub offset: usize,
    /// Contextual text around the match
    pub text: String,
}

#[cfg(feature = "clap")]
#[derive(Clone, Debug, Deserialize, PartialEq, Eq, Serialize)]
#[non_exhaustive]
/// More context, post-processed in check response.
pub struct MoreContext {
    /// Line number where match occured
    pub line_number: usize,
    /// Char index at which the match starts on the current line
    pub line_offset: usize,
}

#[derive(Clone, Debug, Deserialize, PartialEq, Eq, Serialize)]
#[non_exhaustive]
/// Possible replacement for a given match in check response.
pub struct Replacement {
    /// Possible replacement value
    pub value: String,
}

impl From<String> for Replacement {
    fn from(value: String) -> Self {
        Self { value }
    }
}

impl From<&str> for Replacement {
    fn from(value: &str) -> Self {
        value.to_string().into()
    }
}

#[derive(Clone, Debug, Deserialize, PartialEq, Eq, Serialize)]
#[non_exhaustive]
/// A rule category.
pub struct Category {
    /// Category id
    pub id: String,
    /// Category name
    pub name: String,
}

#[derive(Clone, Debug, Deserialize, PartialEq, Eq, Serialize)]
#[non_exhaustive]
/// A possible url of a rule in a check response.
pub struct Url {
    /// Url value
    pub value: String,
}

#[derive(Clone, PartialEq, Eq, Debug, Deserialize, Serialize)]
#[serde(rename_all = "camelCase")]
#[non_exhaustive]
/// The rule that was not satisfied in a given match.
pub struct Rule {
    /// Rule category
    pub category: Category,
    /// Rule description
    pub description: String,
    /// Rule id
    pub id: String,
    #[cfg(feature = "unstable")]
    /// Indicate if the rule is from the premium API
    pub is_premium: Option<bool>,
    /// Issue type
    pub issue_type: String,
    #[cfg(feature = "unstable")]
    /// Rule source file
    pub source_file: Option<String>,
    /// Rule sub id
    pub sub_id: Option<String>,
    /// Rule list of urls
    pub urls: Option<Vec<Url>>,
}

#[derive(PartialEq, Eq, Clone, Debug, Deserialize, Serialize)]
#[serde(rename_all = "camelCase")]
#[non_exhaustive]
/// Type of a given match.
pub struct Type {
    /// Type name
    pub type_name: String,
}

#[derive(PartialEq, Eq, Clone, Debug, Deserialize, Serialize)]
#[serde(rename_all = "camelCase")]
#[non_exhaustive]
/// Grammatical error match.
pub struct Match {
    /// Match context
    pub context: Context,
    #[cfg(feature = "unstable")]
    /// Unknown: please fill a [PR](https://github.com/jeertmans/languagetool-rust/pulls) of your
    /// know that this attribute is used for
    pub context_for_sure_match: isize,
    #[cfg(feature = "unstable")]
    /// Unknown: please fill a [PR](https://github.com/jeertmans/languagetool-rust/pulls) of your
    /// know that this attribute is used for
    pub ignore_for_incomplete_sentence: bool,
    /// Match length
    pub length: usize,
    /// Error message
    pub message: String,
    #[cfg(feature = "clap")]
    #[serde(skip_serializing_if = "Option::is_none")]
    /// More context to match, post-processed using original text
    pub more_context: Option<MoreContext>,
    /// Char index at which the match start
    pub offset: usize,
    /// List of possible replacements (if applies)
    pub replacements: Vec<Replacement>,
    /// Match rule that was not satisfied
    pub rule: Rule,
    /// Sentence in which the error was found
    pub sentence: String,
    /// Short message about the error
    pub short_message: String,
    #[cfg(feature = "unstable")]
    #[serde(rename = "type")]
    /// Match type
    pub type_: Type,
}

#[derive(Clone, PartialEq, Eq, Debug, Deserialize, Serialize)]
#[serde(rename_all = "camelCase")]
#[non_exhaustive]
/// LanguageTool software details.
pub struct Software {
    /// LanguageTool API version
    pub api_version: usize,
    /// Some information about build date
    pub build_date: String,
    /// Name (should be `"LanguageTool"`)
    pub name: String,
    /// Tell whether the server uses premium API or not
    pub premium: bool,
    #[cfg(feature = "unstable")]
    /// Sentence that indicates if using premium API would find more errors
    pub premium_hint: Option<String>,
    /// Unknown: please fill a [PR](https://github.com/jeertmans/languagetool-rust/pulls) of your
    /// know that this attribute is used for
    pub status: String,
    /// LanguageTool version
    pub version: String,
}

#[derive(Clone, PartialEq, Eq, Debug, Deserialize, Serialize)]
#[serde(rename_all = "camelCase")]
#[non_exhaustive]
/// Warnings about check response.
pub struct Warnings {
    /// Indicate if results are incomplete
    pub incomplete_results: bool,
}

#[derive(Clone, PartialEq, Debug, Deserialize, Serialize)]
#[serde(rename_all = "camelCase")]
#[non_exhaustive]
/// LanguageTool POST check response.
pub struct CheckResponse {
    /// Language information
    pub language: LanguageResponse,
    /// List of error matches
    pub matches: Vec<Match>,
    #[cfg(feature = "unstable")]
    /// Ranges ([start, end]) of sentences
    pub sentence_ranges: Option<Vec<[usize; 2]>>,
    /// LanguageTool software information
    pub software: Software,
    #[cfg(feature = "unstable")]
    /// Possible warnings
    pub warnings: Option<Warnings>,
}

impl CheckResponse {
    /// Return an iterator over matches.
    pub fn iter_matches(&self) -> std::slice::Iter<'_, Match> {
        self.matches.iter()
    }

    /// Return an iterator over mutable matches.
    pub fn iter_matches_mut(&mut self) -> std::slice::IterMut<'_, Match> {
        self.matches.iter_mut()
    }
}

#[derive(Debug, Clone, PartialEq)]
/// Check response with additional context.
///
/// This structure exists to keep a link between a check response
/// and the original text that was checked.
pub struct CheckResponseWithContext {
    /// Original text that was checked by LT
    pub text: String,
    /// Check response
    pub response: CheckResponse,
    /// Text's length
    pub text_length: usize,
}

impl CheckResponseWithContext {
    /// Bind a check response with its original text.
    pub fn new(text: String, response: CheckResponse) -> Self {
        let text_length = text.chars().count();
        Self {
            text,
            response,
            text_length,
        }
    }

    /// Return an iterator over matches.
    pub fn iter_matches(&self) -> std::slice::Iter<'_, Match> {
        self.response.iter_matches()
    }

    /// Return an iterator over mutable matches.
    pub fn iter_matches_mut(&mut self) -> std::slice::IterMut<'_, Match> {
        self.response.iter_matches_mut()
    }

    /// Return an iterator over matches and correspondig line number and line offset.
    pub fn iter_match_positions(&self) -> MatchPositions<'_, std::slice::Iter<'_, Match>> {
        self.into()
    }

    /// Append a check response to the current while
    /// adjusting the matches' offsets.
    ///
    /// This is especially useful when a text was split in multiple requests.
    pub fn append(mut self, mut other: Self) -> Self {
        let offset = self.text_length;
        for m in other.iter_matches_mut() {
            m.offset += offset;
        }

        #[cfg(feature = "unstable")]
        if let Some(ref mut sr_other) = other.response.sentence_ranges {
            match self.response.sentence_ranges {
                Some(ref mut sr_self) => {
                    sr_self.append(sr_other);
                }
                None => {
                    std::mem::swap(
                        &mut self.response.sentence_ranges,
                        &mut other.response.sentence_ranges,
                    );
                }
            }
        }

        self.response.matches.append(&mut other.response.matches);
        self.text.push_str(other.text.as_str());
        self.text_length += other.text_length;
        self
    }
}

#[cfg(feature = "clap")]
impl From<CheckResponseWithContext> for CheckResponse {
    #[allow(clippy::needless_borrow)]
    fn from(mut resp: CheckResponseWithContext) -> Self {
        let iter: MatchPositions<'_, std::slice::IterMut<'_, Match>> = (&mut resp).into();

        for (line_number, line_offset, m) in iter {
            m.more_context = Some(MoreContext {
                line_number,
                line_offset,
            });
        }
        resp.response
    }
}

/// Iterator over matches and their corresponding line number and line offset.
#[derive(Clone, Debug)]
pub struct MatchPositions<'source, T> {
    text_chars: std::str::Chars<'source>,
    matches: T,
    line_number: usize,
    line_offset: usize,
    offset: usize,
}

impl<'source> From<&'source CheckResponseWithContext>
    for MatchPositions<'source, std::slice::Iter<'source, Match>>
{
    fn from(response: &'source CheckResponseWithContext) -> Self {
        MatchPositions {
            text_chars: response.text.chars(),
            matches: response.iter_matches(),
            line_number: 1,
            line_offset: 0,
            offset: 0,
        }
    }
}

impl<'source> From<&'source mut CheckResponseWithContext>
    for MatchPositions<'source, std::slice::IterMut<'source, Match>>
{
    fn from(response: &'source mut CheckResponseWithContext) -> Self {
        MatchPositions {
            text_chars: response.text.chars(),
            matches: response.response.iter_matches_mut(),
            line_number: 1,
            line_offset: 0,
            offset: 0,
        }
    }
}

impl<'source, T> MatchPositions<'source, T> {
    /// Set the line number to a give value.
    ///
    /// By default, the first line number is 1.
    pub fn set_line_number(mut self, line_number: usize) -> Self {
        self.line_number = line_number;
        self
    }

    fn update_line_number_and_offset(&mut self, m: &Match) {
        // TODO: check cases where newline is actually '\r\n' (Windows platforms)
        let n = m.offset - self.offset;
        for _ in 0..n {
            match self.text_chars.next() {
                    Some('\n') => {
                        self.line_number += 1;
                        self.line_offset = 0;
                    }
                    None => panic!("text is shorter than expected, are you sure this text was the one used for the check request?"),
                    _ => self.line_offset += 1,
                }
        }
        self.offset = m.offset;
    }
}

impl<'source> Iterator for MatchPositions<'source, std::slice::Iter<'source, Match>> {
    type Item = (usize, usize, &'source Match);

    fn next(&mut self) -> Option<Self::Item> {
        if let Some(m) = self.matches.next() {
            self.update_line_number_and_offset(m);
            Some((self.line_number, self.line_offset, m))
        } else {
            None
        }
    }
}

impl<'source> Iterator for MatchPositions<'source, std::slice::IterMut<'source, Match>> {
    type Item = (usize, usize, &'source mut Match);

    fn next(&mut self) -> Option<Self::Item> {
        if let Some(m) = self.matches.next() {
            self.update_line_number_and_offset(m);
            Some((self.line_number, self.line_offset, m))
        } else {
            None
        }
    }
}

#[cfg(test)]
mod tests {

    use crate::check::{Data, DataAnnotation};

    #[derive(Debug)]
    enum Token<'source> {
        Text(&'source str),
        Skip(&'source str),
    }

    #[derive(Debug, Clone)]
    struct ParseTokenError;

    impl<'source> From<&'source str> for Token<'source> {
        fn from(s: &'source str) -> Self {
            if s.chars().all(|c| c.is_ascii_alphabetic()) {
                Token::Text(s)
            } else {
                Token::Skip(s)
            }
        }
    }

    impl<'source> From<Token<'source>> for DataAnnotation {
        fn from(token: Token<'source>) -> Self {
            match token {
                Token::Text(s) => DataAnnotation::new_text(s.to_string()),
                Token::Skip(s) => DataAnnotation::new_markup(s.to_string()),
            }
        }
    }

    #[test]
    fn test_data_annotation() {
        let words: Vec<&str> = "My name is Q34XY".split(' ').collect();
        let data: Data = words.iter().map(|w| Token::from(*w)).collect();

        let expected_data = Data {
            annotation: vec![
                DataAnnotation::new_text("My".to_string()),
                DataAnnotation::new_text("name".to_string()),
                DataAnnotation::new_text("is".to_string()),
                DataAnnotation::new_markup("Q34XY".to_string()),
            ],
        };

        assert_eq!(data, expected_data);
    }
}<|MERGE_RESOLUTION|>--- conflicted
+++ resolved
@@ -296,11 +296,7 @@
     ///
     /// For languages with variants (English, German, Portuguese) spell checking will only be activated when you specify the variant, e.g. `en-GB` instead of just `en`.
     pub language: String,
-<<<<<<< HEAD
-    #[cfg_attr(feature = "clap", clap(short = 'u', long, requires = "api_key"))]
-=======
     #[cfg_attr(feature = "cli", clap(short = 'u', long, requires = "api-key"))]
->>>>>>> 8c4139fb
     #[serde(skip_serializing_if = "Option::is_none")]
     /// Set to get Premium API access: Your username/email as used to log in at languagetool.org.
     pub username: Option<String>,
